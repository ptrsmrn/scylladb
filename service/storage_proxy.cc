--- conflicted
+++ resolved
@@ -800,16 +800,10 @@
 public:
     datacenter_sync_write_response_handler(shared_ptr<storage_proxy> p, replica::keyspace& ks, db::consistency_level cl, db::write_type type,
             std::unique_ptr<mutation_holder> mh, inet_address_vector_replica_set targets, const inet_address_vector_topology_change& pending_endpoints,
-<<<<<<< HEAD
-            inet_address_vector_topology_change dead_endpoints, tracing::trace_state_ptr tr_state, storage_proxy::write_stats& stats, service_permit permit) :
-        abstract_write_response_handler(std::move(p), ks, cl, type, std::move(mh), targets, std::move(tr_state), stats, std::move(permit), 0, dead_endpoints) {
-        auto& topology = _proxy->get_token_metadata_ptr()->get_topology();
-=======
             inet_address_vector_topology_change dead_endpoints, tracing::trace_state_ptr tr_state, storage_proxy::write_stats& stats, service_permit permit,
             db::per_partition_rate_limit::info rate_limit_info) :
         abstract_write_response_handler(std::move(p), ks, cl, type, std::move(mh), targets, std::move(tr_state), stats, std::move(permit), rate_limit_info, 0, dead_endpoints) {
-        auto& snitch_ptr = locator::i_endpoint_snitch::get_local_snitch_ptr();
->>>>>>> 442901f1
+        auto& topology = _proxy->get_token_metadata_ptr()->get_topology();
 
         for (auto& target : targets) {
             auto dc = topology.get_datacenter(target);
