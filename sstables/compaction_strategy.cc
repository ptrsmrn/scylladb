--- conflicted
+++ resolved
@@ -319,62 +319,9 @@
     return std::make_unique<incremental_selector>(_schema, _unleveled_sstables, _leveled_sstables);
 }
 
-<<<<<<< HEAD
-class compaction_strategy_impl {
-    static constexpr float DEFAULT_TOMBSTONE_THRESHOLD = 0.2f;
-    // minimum interval needed to perform tombstone removal compaction in seconds, default 86400 or 1 day.
-    static constexpr std::chrono::seconds DEFAULT_TOMBSTONE_COMPACTION_INTERVAL() { return std::chrono::seconds(86400); }
-protected:
-    const sstring TOMBSTONE_THRESHOLD_OPTION = "tombstone_threshold";
-    const sstring TOMBSTONE_COMPACTION_INTERVAL_OPTION = "tombstone_compaction_interval";
-
-    bool _use_clustering_key_filter = false;
-    bool _disable_tombstone_compaction = false;
-    float _tombstone_threshold = DEFAULT_TOMBSTONE_THRESHOLD;
-    db_clock::duration _tombstone_compaction_interval = DEFAULT_TOMBSTONE_COMPACTION_INTERVAL();
-public:
-    static stdx::optional<sstring> get_value(const std::map<sstring, sstring>& options, const sstring& name) {
-        auto it = options.find(name);
-        if (it == options.end()) {
-            return stdx::nullopt;
-        }
-        return it->second;
-    }
-protected:
-    compaction_strategy_impl() = default;
-    explicit compaction_strategy_impl(const std::map<sstring, sstring>& options) {
-        using namespace cql3::statements;
-
-        auto tmp_value = get_value(options, TOMBSTONE_THRESHOLD_OPTION);
-        _tombstone_threshold = property_definitions::to_double(TOMBSTONE_THRESHOLD_OPTION, tmp_value, DEFAULT_TOMBSTONE_THRESHOLD);
-
-        tmp_value = get_value(options, TOMBSTONE_COMPACTION_INTERVAL_OPTION);
-        auto interval = property_definitions::to_long(TOMBSTONE_COMPACTION_INTERVAL_OPTION, tmp_value, DEFAULT_TOMBSTONE_COMPACTION_INTERVAL().count());
-        _tombstone_compaction_interval = db_clock::duration(std::chrono::seconds(interval));
-
-        // FIXME: validate options.
-    }
-public:
-    virtual ~compaction_strategy_impl() {}
-    virtual compaction_descriptor get_sstables_for_compaction(column_family& cfs, std::vector<sstables::shared_sstable> candidates) = 0;
-    virtual std::vector<resharding_descriptor> get_resharding_jobs(column_family& cf, std::vector<sstables::shared_sstable> candidates);
-    virtual void notify_completion(const std::vector<lw_shared_ptr<sstable>>& removed, const std::vector<lw_shared_ptr<sstable>>& added) { }
-    virtual compaction_strategy_type type() const = 0;
-    virtual bool parallel_compaction() const {
-        return true;
-    }
-    virtual int64_t estimated_pending_compactions(column_family& cf) const = 0;
-    virtual std::unique_ptr<sstable_set_impl> make_sstable_set(schema_ptr schema) const {
-        return std::make_unique<bag_sstable_set>();
-    }
-    bool use_clustering_key_filter() const {
-        return _use_clustering_key_filter;
-    }
-=======
 std::unique_ptr<sstable_set_impl> compaction_strategy_impl::make_sstable_set(schema_ptr schema) const {
     return std::make_unique<bag_sstable_set>();
 }
->>>>>>> 69a9ad46
 
 std::unique_ptr<sstable_set_impl> leveled_compaction_strategy::make_sstable_set(schema_ptr schema) const {
     return std::make_unique<partitioned_sstable_set>(std::move(schema));
